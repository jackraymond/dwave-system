--- conflicted
+++ resolved
@@ -462,41 +462,5 @@
         # finally check the slope abs(slope) < 1/min_anneal_time
         max_slope = 1.0 / min_anneal_time
         for (t0, s0), (t1, s1) in zip(anneal_schedule, anneal_schedule[1:]):
-<<<<<<< HEAD
-            if abs((s0 - s1) / (t0 - t1)) > max_slope:
-                raise ValueError("the maximum slope cannot exceed {}".format(max_slope))
-=======
             if round(abs((s0 - s1) / (t0 - t1)),10) > max_slope:
-                raise ValueError("the maximum slope cannot exceed {}".format(max_slope))
-
-
-def _result_to_response_hook(variables, vartype, warninghandler=None):
-
-    def _hook(computation):
-        result = computation.result()
-
-        # get the samples. The future will return all spins so filter for the ones in variables
-        samples = [[sample[v] for v in variables] for sample in result.get('solutions')]
-
-        # construct the info field (add timing, problem id)
-        info = {}
-        if 'timing' in result:
-            info.update(timing=result['timing'])
-        if hasattr(computation, 'id'):
-            info.update(problem_id=computation.id)
-
-        sampleset = dimod.SampleSet.from_samples((samples, variables), info =info, vartype=vartype,
-                                                 energy=result['energies'],
-                                                 num_occurrences=result.get('num_occurrences', None),
-                                                 sort_labels=True)
-
-        if warninghandler is not None:
-            warninghandler.too_few_samples(sampleset)
-
-            if warninghandler.action is WarningAction.SAVE:
-                sampleset.info['warnings'] = warninghandler.saved
-
-        return sampleset
-
-    return _hook
->>>>>>> f4947620
+                raise ValueError("the maximum slope cannot exceed {}".format(max_slope))